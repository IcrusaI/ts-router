{
  "name": "@icrusai/ts-router",
<<<<<<< HEAD
  "version": "0.0.2",
=======
  "version": "1.0.0",
>>>>>>> aa897b2b
  "description": "Lightweight TS router + layout/page primitives (no framework)",
  "license": "MIT",
  "author": "Artem Bazhenov",
  "repository": {
    "type": "git",
    "url": "git+https://github.com/IcrusaI/ts-router.git"
  },
  "bugs": {
    "url": "https://github.com/IcrusaI/ts-router/issues"
  },
  "homepage": "https://github.com/IcrusaI/ts-router#readme",
  "type": "module",
  "main": "dist/index.cjs",
  "module": "dist/index.js",
  "types": "dist/index.d.ts",
  "exports": {
    ".": {
      "types": "./dist/index.d.ts",
      "import": "./dist/index.js",
      "require": "./dist/index.cjs"
    }
  },
  "publishConfig": {
    "registry": "https://npm.pkg.github.com"
  },
  "sideEffects": false,
  "files": [
    "dist"
  ],
  "scripts": {
    "build": "rimraf dist && vite build && tsc -p tsconfig.build.json && tsc-alias -p tsconfig.build.json",
    "semantic-release": "semantic-release",
    "dev": "vite",
    "typecheck": "tsc -p tsconfig.build.json --noEmit",
    "prepublishOnly": "npm run build",
    "examples": "npm run build && vite --config examples/vite.examples.config.ts"
  },
  "devDependencies": {
    "@semantic-release/changelog": "^6.0.3",
    "@semantic-release/commit-analyzer": "^13.0.1",
    "@semantic-release/git": "^10.0.1",
    "@semantic-release/github": "^11.0.6",
    "@semantic-release/npm": "^12.0.2",
    "@semantic-release/release-notes-generator": "^14.1.0",
    "conventional-changelog-conventionalcommits": "^9.1.0",
    "rimraf": "^5.0.5",
    "semantic-release": "^24.2.8",
    "tsc-alias": "^1.8.16",
    "typescript": "^5.6.2",
    "vite": "^7.1.12"
  }
}<|MERGE_RESOLUTION|>--- conflicted
+++ resolved
@@ -1,10 +1,6 @@
 {
   "name": "@icrusai/ts-router",
-<<<<<<< HEAD
-  "version": "0.0.2",
-=======
-  "version": "1.0.0",
->>>>>>> aa897b2b
+  "version": "1.1.0",
   "description": "Lightweight TS router + layout/page primitives (no framework)",
   "license": "MIT",
   "author": "Artem Bazhenov",
